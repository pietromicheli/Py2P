--- conflicted
+++ resolved
@@ -1,220 +1,161 @@
-import numpy as np
-from scipy import io
-import json
-
-
-class Sync:
-
-    """
-    A Sync object that allows to allign a Record object to a Recording object.
-    """
-
-    def __init__(self):
-
-        """
-        Initialize synchroniuzer object
-        """
-
-        self.sync_frames = []
-        self.stims_names = []
-        self.trials_names = {}
-        self.sync_ds = None
-
-    def generate_data_structure(
-        self,
-        sync_file: str,
-        stims_sequence_file: str,
-        trials_names: dict):
-
-        """
-        Create a sync data structure from scanbox metadata file.
-        It requires also a .npy file where the full sequence of stimuli is stored.
-        This class is ment to work with recordings where different types of stimuli
-        were presented to either ipsilateral, controlateral or both eyes, and the frames
-        corresponding to the onset and offset of each trial stored in a .mat file.
-
-        - sync_file:
-            .mat file containing a sequence of frames. Starting from the first element,
-            every pair of frames will be considered as the onset and the offset of the trials (or events) specified
-            in the stims_sequence_file.
-        - stims_sequence_file:
-            absolute path to .json file containing the full sequence of stimuli presented
-            during the recording.
-            The dict should contain pairs (stim_name:[trial_a1,...,trial_z1,...,trial_an,...,trial_zn])
-            The different trial types (or events) should be encoded as a sequence of int values, fro 0 to (#trials types -1)
-        - stim_names:
-            list of strings containing the names of each stimuli type. It is assumed to to have a
-            dimension equal to the first dimension of the data structure decribed by the stims_sequence_file,
-            and to have the correct order.
-        -trials_names:
-            dict containing the names of the trials associated to the values contained in the stim_sequence_file,
-            in the form: {value_0 : "trial_name_0", ... , value_n : "trial_name_n"}. All the in values contained
-            in the stim_sequence_file must be associated to a trial name.
-
-        """
-        self.__init__()
-        
-        with open(stims_sequence_file, "r") as f:
-
-            self.stims_sequence = json.load(f) 
-
-        self.sync_frames = np.squeeze(io.loadmat(sync_file)["info"][0][0][0])
-        self.stims_names = list(self.stims_sequence.keys())
-        self.trials_names = trials_names
-
-        """
-        Generate a data structure where to store all the onset and offset frames
-        for each trial type, for each stimulus type
-        """
-
-        sync_ds = {}
-
-        # retrive all the (on_frame,off_frame) for all the trials
-        i = 0
-        for stim in self.stims_sequence:
-
-            sync_ds |= {stim: {}}
-            sequence = self.stims_sequence[stim]
-            stim_start = self.sync_frames[i]
-
-            for trial_type in np.unique(sequence):
-
-                trial_len = self.sync_frames[i + 1] - self.sync_frames[i]
-                pause_len = self.sync_frames[i + 2] - self.sync_frames[i + 1]
-                sync_ds[stim] |= {
-                    self.trials_names[trial_type]: {
-                        "trials": [],
-                        "trial_len": trial_len,
-                        "pause_len": pause_len,
-                    }
-                }
-
-            for trial in sequence:
-
-                sync_ds[stim][self.trials_names[trial]]["trials"].append(
-                    (self.sync_frames[i], self.sync_frames[i + 1])
-                )
-
-                i += 2
-
-            stim_end = (self.sync_frames[i - 1]+
-                        sync_ds[stim][self.trials_names[trial]]["pause_len"])
-
-            sync_ds[stim] |= {"stim_window": (stim_start, stim_end)}
-
-            # # make sure that all the trials have the same len across stimuli
-            # for trial_type in self.trials_names.values():
-
-            #     # trial len of first stimuli as reference
-            #     trial_len = sync_ds[self.stims_names[0]][trial_type]["trial_len"]
-            #     pause_len = sync_ds[self.stims_names[0]][trial_type]["pause_len"]
-
-            #     for stim in self.stims_names:
-
-            #         if sync_ds[stim][trial_type]["trial_len"] != trial_len:
-
-            #             sync_ds[stim][trial_type]["trial_len"] = trial_len
-                        
-            #         if sync_ds[stim][trial_type]["pause_len"] != pause_len:
-
-            #             sync_ds[stim][trial_type]["pause_len"] = pause_len
-
-        
-        self.sync_ds = sync_ds
-
-        return self
-
-    def load_data_structure(
-            self,
-            ds_json):
-
-        """
-        Load data structure from a json file.
-        See the example sync_dict_example.json for the structure that the input ds_json file must have.
-        """
-        self.__init__()
-
-        with open(ds_json, "r") as f:
-
-            self.sync_ds = json.load(f)
-
-
-        for stim in self.sync_ds:
-
-            self.stims_names.append(stim)
-
-            for i,trial_type in enumerate(self.sync_ds[stim]):
-            
-                if trial_type not in self.trials_names.values():
-
-                    self.trials_names |= {i:trial_type}
-
-                for trial in self.sync_ds[stim][trial_type]["trials"]:
-
-                    self.sync_frames.extend(trial)
-
-        return self
-<<<<<<< HEAD
-                        
-    def generate_data_structure_sn(
-        self,
-        sync_file: str,
-        texture_file: str,
-        trial_len=20,
-        ):
-
-        """
-        Crete a sync data structure specifically for Sparse Noise recordings.
-        It requires the scanbox metadata .mat file and the sparse noise texture .mat file
-        
-        - sync_file:
-            .mat file containing a sequence of frames. Starting from the first element,
-            every pair of frames will be considered as the onset and the offset of the trials (or events) specified
-            in the stims_sequence_file.
-        - texture_file:
-            .mat file containing the sequence of matrices which represent the textures presented during the sparse noise
-            stimulation.
-        - trial_len: int
-            number of frames that will be considered as part of a trial, starting from the onset frame present in sync_file
-        """     
-        
-        self.sync_frames = np.squeeze(io.loadmat(sync_file)["info"][0][0][0])
-        self.textures = io.loadmat(texture_file)['stimulus_texture']
-        self.text_dim = self.textures.shape
-        self.trial_len = trial_len
-        self.stims_names.append("sparse_noise")
-        self.sync_ds.update({'sparse_noise':{}})
-
-        for i in range(self.text_dim[1]):
-            for j in range(self.text_dim[2]):
-
-                on_indexes = np.where(self.textures[:,i,j]==1)[0]
-                off_indexes = np.where(self.textures[:,i,j]==0)[0]
-
-                # extract sync frames where square turned white
-                on_frames = [(frame,frame+trial_len) for frame in self.sync_frames[on_indexes]]
-                # extract sync frames where square turned black
-                off_frames = [(frame,frame+trial_len) for frame in self.sync_frames[off_indexes]]
-
-                # on trial
-                self.trials_names.append('%d_%d_on'%(i,j))
-                self.sync_ds['sparse_noise']|=({'%d_%d_white'%(i,j): 
-                                                {'trials': on_frames,
-                                                'trial_len': trial_len,
-                                                'pause_len': 0}})
-                # off trial 
-                self.trials_names.append('%d_%d_off'%(i,j))
-                self.sync_ds['sparse_noise']|=({'%d_%d_black'%(i,j): 
-                                                {'trials': off_frames,
-                                                'trial_len': trial_len,
-                                                'pause_len': 0}})
-                
-
-
-        self.sync_ds['sparse_noise']|={'stim_window':(self.sync_frames[0],self.sync_frames[-1])}
-
-        return self                    
-=======
-                        
-
->>>>>>> b146acc0
+import numpy as np
+from scipy import io
+import json
+
+
+class Sync:
+
+    """
+    A Sync object that allows to allign a Record object to a Recording object.
+    """
+
+    def __init__(self):
+
+        """
+        Initialize synchroniuzer object
+        """
+
+        self.sync_frames = []
+        self.stims_names = []
+        self.trials_names = {}
+        self.sync_ds = None
+
+    def generate_data_structure(
+        self,
+        sync_file: str,
+        stims_sequence_file: str,
+        trials_names: dict):
+
+        """
+        Create a sync data structure from scanbox metadata file.
+        It requires also a .npy file where the full sequence of stimuli is stored.
+        This class is ment to work with recordings where different types of stimuli
+        were presented to either ipsilateral, controlateral or both eyes, and the frames
+        corresponding to the onset and offset of each trial stored in a .mat file.
+
+        - sync_file:
+            .mat file containing a sequence of frames. Starting from the first element,
+            every pair of frames will be considered as the onset and the offset of the trials (or events) specified
+            in the stims_sequence_file.
+        - stims_sequence_file:
+            absolute path to .json file containing the full sequence of stimuli presented
+            during the recording.
+            The dict should contain pairs (stim_name:[trial_a1,...,trial_z1,...,trial_an,...,trial_zn])
+            The different trial types (or events) should be encoded as a sequence of int values, fro 0 to (#trials types -1)
+        - stim_names:
+            list of strings containing the names of each stimuli type. It is assumed to to have a
+            dimension equal to the first dimension of the data structure decribed by the stims_sequence_file,
+            and to have the correct order.
+        -trials_names:
+            dict containing the names of the trials associated to the values contained in the stim_sequence_file,
+            in the form: {value_0 : "trial_name_0", ... , value_n : "trial_name_n"}. All the in values contained
+            in the stim_sequence_file must be associated to a trial name.
+
+        """
+        self.__init__()
+        
+        with open(stims_sequence_file, "r") as f:
+
+            self.stims_sequence = json.load(f) 
+
+        self.sync_frames = np.squeeze(io.loadmat(sync_file)["info"][0][0][0])
+        self.stims_names = list(self.stims_sequence.keys())
+        self.trials_names = trials_names
+
+        """
+        Generate a data structure where to store all the onset and offset frames
+        for each trial type, for each stimulus type
+        """
+
+        sync_ds = {}
+
+        # retrive all the (on_frame,off_frame) for all the trials
+        i = 0
+        for stim in self.stims_sequence:
+
+            sync_ds |= {stim: {}}
+            sequence = self.stims_sequence[stim]
+            stim_start = self.sync_frames[i]
+
+            for trial_type in np.unique(sequence):
+
+                trial_len = self.sync_frames[i + 1] - self.sync_frames[i]
+                pause_len = self.sync_frames[i + 2] - self.sync_frames[i + 1]
+                sync_ds[stim] |= {
+                    self.trials_names[trial_type]: {
+                        "trials": [],
+                        "trial_len": trial_len,
+                        "pause_len": pause_len,
+                    }
+                }
+
+            for trial in sequence:
+
+                sync_ds[stim][self.trials_names[trial]]["trials"].append(
+                    (self.sync_frames[i], self.sync_frames[i + 1])
+                )
+
+                i += 2
+
+            stim_end = (self.sync_frames[i - 1]+
+                        sync_ds[stim][self.trials_names[trial]]["pause_len"])
+
+            sync_ds[stim] |= {"stim_window": (stim_start, stim_end)}
+
+            # # make sure that all the trials have the same len across stimuli
+            # for trial_type in self.trials_names.values():
+
+            #     # trial len of first stimuli as reference
+            #     trial_len = sync_ds[self.stims_names[0]][trial_type]["trial_len"]
+            #     pause_len = sync_ds[self.stims_names[0]][trial_type]["pause_len"]
+
+            #     for stim in self.stims_names:
+
+            #         if sync_ds[stim][trial_type]["trial_len"] != trial_len:
+
+            #             sync_ds[stim][trial_type]["trial_len"] = trial_len
+                        
+            #         if sync_ds[stim][trial_type]["pause_len"] != pause_len:
+
+            #             sync_ds[stim][trial_type]["pause_len"] = pause_len
+
+        
+        self.sync_ds = sync_ds
+
+        return self
+
+    def load_data_structure(
+            self,
+            ds_json):
+
+        """
+        Load data structure from a json file.
+        See the example sync_dict_example.json for the structure that the input ds_json file must have.
+        """
+        self.__init__()
+
+        with open(ds_json, "r") as f:
+
+            self.sync_ds = json.load(f)
+
+
+        for stim in self.sync_ds:
+
+            self.stims_names.append(stim)
+
+            for i,trial_type in enumerate(self.sync_ds[stim]):
+            
+                if trial_type not in self.trials_names.values():
+
+                    self.trials_names |= {i:trial_type}
+
+                for trial in self.sync_ds[stim][trial_type]["trials"]:
+
+                    self.sync_frames.extend(trial)
+
+        return self
+                        
+                            
+                
+
+                    