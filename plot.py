--- conflicted
+++ resolved
@@ -1,1136 +1,1134 @@
-import os
-import shutil
-import numpy as np
-import seaborn as sns
-from matplotlib import pyplot as plt
-from matplotlib.lines import Line2D
-from matplotlib import colors
-from matplotlib import cm,patches
-from scipy.stats import sem
-from scipy.integrate import trapz
-from scipy.special import sinc
-from scipy.signal import chirp
-import warnings
-from math import ceil
-from tqdm import tqdm
-
-from Py2P.core import *
-from Py2P.sync import Sync
-
-
-TRIALS_C = {
-   0: "#169b4e",
-   1: "#1b46a2",
-   2: "#b03028",
-   3: "#b194e4",
-   4: "#82d5d2",
-  }  # [IPSI, CONTRA, BOTH, ...]
-
-POPS_C = list(colors.TABLEAU_COLORS.keys())
-
-
-def plot_multipleStim(
-    cells: list,
-    sync: Sync,
-    average=True,
-    stims=None,
-    trials=None,
-    type="dff",
-    func_=None,
-    full = "dff",
-    plot_stim =True,
-    order_stims=True,
-    group_trials=True,
-    share_x=True,
-    share_y=True,
-    legend=False,
-    save=False,
-    save_path="",
-    save_suffix="",
-):
-
-    """
-    Plot the responses for thwe specified cells. If average is True, plot the population average.
-    If not, plot each cell independently. You can also specify the stimuli and the trial types you
-    want to plot.
-
-    - cells: list
-        list of Cell2P objects
-    - sync: Sync
-        Sync object associated to the cells
-    - average: bool
-        wether to compute the population average or not
-    - stims_names:
-        stimulation conditions for which to plot the average
-    - trials_names:
-        trials to plot
-    - type: str
-        can be "dff" or "zspks"
-    - full : str
-        can be "dff" or "zspks", Fraw or Fneu. If None, full trace will not be plotted
-    - order_stims: bool
-        wether to plot order the stimuli subplots or not. the ordering is based on the name.
-    - func_: tuple
-        function that will be applied to each signal. first argoument of the function is 
-        is assumed to be the signal. Should be in the form:
-        (func,**kwards) where kwards should not contain first argoument (signal)
-    """
-
-    # fix the arguments
-
-    if not isinstance(save_path, list):
-
-        save_path = [save_path]
-
-    if stims == None:
-
-        stims = sync.stims_names
-
-    if order_stims:
-
-        stims = sorted(stims)
-
-    ## convert to list if single elements
-    elif not isinstance(stims, list): 
-        
-        stims = [stims]
-
-    if trials == None:
-
-        trials = list(sync.trials_names.values())
-
-    elif isinstance(trials, str):
-
-        trials = [trials]
-
-
-    n_stims = len(stims)
-    n_trials = len(trials)
-
-    ## decide wheter to plot all the cells or the average
-    if average:
-
-        cells = [cells]
-
-    ## if full is specidied, and average==False, add a row to the figure
-    add_row = 0
-
-    if full != None:
-
-        add_row +=1
-
-    if plot_stim:
-
-        add_row +=1
-
-    # main loop
-    for c in cells:
-
-        if group_trials:
-
-            fig, axs = plt.subplots(
-                figsize=(9*n_stims, 3*(2+add_row)),nrows=(1+add_row),
-                  ncols=n_stims, sharex=share_x, sharey=share_y
-            )
-
-        else:
-
-            fig, axs = plt.subplots(
-                figsize=(9*n_stims, 6*n_trials+add_row), nrows=(n_trials+add_row),
-                 ncols=n_stims, sharex=share_x, sharey=share_y
-            )
-
-        if average:
-
-            fig.suptitle("Population Average - %d ROIs"%len(c))
-
-        else:
-            
-            fig.suptitle("ROI #%s   QI:%.2f"%(c.idx,c.qi))
-
-
-        if not isinstance(axs, np.ndarray):
-
-            axs = np.array([axs])
-
-        y_max = 0
-        y_min = 0
-
-        for j,stim in enumerate(stims):
-
-            y_max = 0
-            y_min = 0
-
-            if group_trials:
-
-                ## make sure to use only trials which exist for a specific stim
-                trials_ = set(trials).intersection(set(sync.sync_ds[stim]))
-
-                if full:
-
-                    axs_ = axs[0]
-
-                elif plot_stim:
-
-                    axs_= axs[1]
-
-                else:
-
-                    axs_ = axs
-
-                if len(stims)>1:
-
-                    axs_ = axs_[j]
-                                 
-                _, ymax, ymin = draw_singleStim(axs_, c, sync, stim, trials_, type, func_=func_, legend=legend)
-
-                if ymax > y_max: y_max = ymax
-
-                if ymin < y_min: y_min = ymin
-
-                if j>0: axs_[j].set_ylabel("")
-
-                if full:
-
-                    axs_.set_xlabel("")
-
-            else:
-                
-                axs_T = axs.T
-
-                if len(stims)>1:
-
-                    axs_T = axs_T[j]
-
-                for i,trial in enumerate(trials):
-
-                    if plot_stim:
-
-                        i +=1
-
-                    ## make sure to use only trials which exist for a specific stim
-                    if trial in sync.sync_ds[stim]:
-
-                        _, ymax, ymin = draw_singleStim(axs_T[i], c, sync, stim, trial, type, func_=func_, legend=legend)
-
-                        # if j>0: axs_T[i].set_ylabel("")
-
-                        # if i!=(axs.shape[0]-1) : axs_T[i].set_xlabel("")
-
-                        if ymax > y_max: y_max = ymax
-
-                        if ymin < y_min: y_min = ymin
-
-                        if i>0: axs_T[i].set_title("")
-
-                    else:
-                        
-                        axs_T[i].axis("off")
-                        axs_T[i].set_title("")
-
-                        if i>0: axs_T[i].set_title("")
-
-            if full != None:
-                
-                if axs.ndim==1:
-
-                    ax_full = axs[-1]
-
-                else:
-
-                    ax_full = axs[-1,j]
-
-                _, ymax, ymin = draw_full(ax_full, c, sync, type=full, stim=stim)
-
-
-                ax_full.set_title("")
-
-            if plot_stim:
-
-                axs_T = axs.T
-
-                if len(stims)>1:
-
-                    axs_T = axs_T[j]
-
-                try:
-                    func = globals()['draw_%s_stim'%stim]
-                    ## retrive parameters 
-                    cell = c
-                    if isinstance(c, list):
-                        cell = c[0]
-
-                    fr = cell.params["fr"]
-                    pad_l = cell.params["baseline_frames"]
-
-                    stim_len = 0
-                    for ax in axs_T[1:]:
-
-                        if ax.lines:
-
-                            stim_len = ax.lines[0].get_xdata().size
-                            break                
-
-                    func(axs_T[0], pad_l=pad_l, stim_len=int(stim_len), fr=fr)
-                
-                    axs_T[0].set_title(stim, fontsize=10)
-                    axs_T[1].set_title("")   
-                except:
-                    warnings.warn("Couldn't find a plotting function for stim '%s'"%stim, RuntimeWarning)                                            
-
-            ## set limits
-            # s = 0          
-            # e = axs.T[j].size
-
-            # if plot_stim: e = n_stims
-
-            # if full: 
-            e = -1
-
-            if plot_stim: s = 1
-            else: s = 0
-            
-            if isinstance(axs.T[j], np.ndarray):
-                axs_ = axs.T[j]
-            else:
-                axs_ = axs.T
-
-            for ax in axs_.flatten()[s:e]:
-
-                ax.set_ylim(y_min, y_max)
-
-        if share_y:
-            plt.subplots_adjust(wspace=0.01)
-
-        if share_x:
-            plt.subplots_adjust( hspace=0.01)
-            
-
-        if save:
-
-            if average:
-
-                for path in save_path:
-
-                    plt.savefig("%s\\pop_average_%s%s.png" %(path,type,save_suffix), 
-                                bbox_inches="tight")
-
-            else:
-
-                for path in save_path:
-                
-                    plt.savefig("%s\\ROI_#%s_%s%s.png" %(path,c.idx,type,save_suffix),
-                                bbox_inches="tight")
-
-            plt.close(fig)
-
-def draw_singleStim(
-    ax,
-    cells: list,
-    sync: Sync,
-    stim: str,
-    trials: None,
-    type="dff",
-    stim_window = True,
-    legend = False,
-    func_ = None
-):
-
-    """
-    Plot average response calculated across all the specified cells .
-
-    - cells: 
-        cell to plot. if a list of Cell2P object is passed, plot the mean. 
-    - sync: Sync
-        Sync object associated to the cells
-    - stim:
-        stimulation condition for which to plot the average
-    - trials:
-        trials to plot, can be str or list of str. If None, use all the possible trials 
-    - type: str
-        can be "dff", "spks", "zspks" 
-    - func: dict
-        function that will be applied to each signal. first argoument of the function is 
-        is assumed to be the signal. Should be in the form:
-        (func,**kwards) where kwards should not contain first argoument (signal)
-    """
-
-    # invert trials dict
-    inverted_trials_dict = {v:k for k,v in sync.trials_names.items()}
-
-    if trials == None:
-
-        trials = list(sync.sync_ds[stim].keys())[:-1]
-
-    elif isinstance(trials, str):
-
-        trials = [trials]
-
-    if isinstance(cells, list):
-
-        resp_dict = {}
-
-        for trial in trials:
-
-            if trial in sync.sync_ds[stim]:
-
-                resp_dict |= {trial:{}}
-
-                cells_avgs = []
-
-                for cell in cells:
-
-                    cells_avgs.append(cell.analyzed_trials[stim][trial]["average_" + type])
-
-                # check for lenght consistency
-                cells_avgs = check_len_consistency(cells_avgs)
-
-                resp_dict[trial] |= {"mean":np.mean(cells_avgs,axis=0), "sem":np.std(cells_avgs,axis=0)/np.sqrt(len(cells_avgs))}
-    else:
-
-        cell = cells
-
-    ymax = 0
-    ymin = 0
-
-    # draw the averages
-    title = stim+" -"
-    for trial in trials:
-
-        # if trial in sync.sync_ds[stim]:
-
-        if isinstance(cells, list):
-
-            r = resp_dict[trial]["mean"]
-            error = resp_dict[trial]["sem"]
-
-        else: 
-
-            r = cells.analyzed_trials[stim][trial]["average_" + type]
-            error = cells.analyzed_trials[stim][trial]["std_" + type]
-
-        if func_!=None:
-
-            r = func_[0](r,func_[1])
-
-        if (r + error).max() > ymax:
-
-            ymax = (r + error).max()
-
-        if (r - error).min() < ymin:
-
-            ymin = (r - error).min() 
-
-        x = np.arange(len(r)) / cell.params["fr"]
-
-        on_frame = (
-            cell.analyzed_trials[stim][trial]["window"][0] / cell.params["fr"]
-        )
-        off_frame = (
-            cell.analyzed_trials[stim][trial]["window"][1] / cell.params["fr"]
-        )
-
-        ax.plot(x, r, c=TRIALS_C[inverted_trials_dict[trial]], linewidth=1, alpha=0.8, label=trial)
-
-        ax.fill_between(
-            x, r + error, r - error, color=TRIALS_C[inverted_trials_dict[trial]], alpha=0.1
-        )
-
-        if stim_window:
-
-            ax.axvspan(on_frame, off_frame, color="k", alpha=0.1)
-            # only draw stim window for first trial
-            stim_window = False
-
-        ax.set_xticks(
-            [0, int(on_frame), int(off_frame), int(len(r) / cell.params["fr"])]
-        )
-
-        title += " %s"%trial
-
-        if type == "dff":
-
-            ax.set_ylabel("\u0394F/F")
-        
-        if type == "spks":
-            
-            ax.set_ylabel("OASIS spikes")
-
-        if type == "zspks":
-            
-            ax.set_ylabel("OASIS spikes (z-score)")
-
-        ax.set_xlabel("time (s)")
-
-        if legend or len(trials)>1:
-
-            ax.legend()
-            ax.set_title(stim)
-
-        else:
-
-            ax.set_title(title)
-
-    return ax, ymax, ymin
-
-def draw_full(
-    ax,
-    cells,
-    sync: Sync,
-    type="dff",
-    stim=None,
-    x_scale='sec'):
-
-    """
-    Plot full length traces for all cells. If stim is specified, plot full trace
-    for that stim. If cells is a list of Cell2P object, plot the average.
-
-    """
-
-    # invert trials dict
-    inverted_trials_dict = {v:k for k,v in sync.trials_names.items()}
-
-    if isinstance(cells, list):
-
-        avg = []
-
-        for cell in cells:
-
-            avg.append(eval("cell."+type))
-
-        r = np.mean(avg, axis=0)
-
-    else:
-
-        r = eval("cells."+type)
-        cell = cells
-
-
-    if stim != None:
-
-        r = r[sync.sync_ds[stim]["stim_window"][0]:
-              (sync.sync_ds[stim]["stim_window"][1]+
-              cell.params["baseline_frames"])]
-
-        stims = [stim]
-        offset = sync.sync_ds[stim]["stim_window"][0]
-        
-    else:
-
-        stims = sync.sync_ds
-        offset = 0
-
-    
-    if x_scale=='sec':
-
-        ax.set_xlabel("time (s)")
-        xscale = cell.params["fr"]
-
-    elif x_scale=='frames':
-
-        ax.set_xlabel("frames")
-        xscale = 1
-
-    x = np.arange(len(r))/xscale
-
-
-    ax.set_title(type)
-
-    ax.plot(x, r, c='k',linewidth=0.4)
-
-    ax.set_xlabel("time (s)")
-
-    if type == "Fraw" or type == "Fneu":
-
-        ax.set_ylabel("raw fluoresence")
-
-    else:
-
-        ax.set_ylabel("\u0394F/F")
-
-    for stim in stims:
-
-        for trial_type in list(sync.sync_ds[stim].keys())[:-1]:
-
-            c = TRIALS_C[inverted_trials_dict[trial_type]]
-
-            for i,trial in enumerate(sync.sync_ds[stim][trial_type]["trials"]):
-
-                ax.axvspan(int((trial[0]-offset)/xscale), int((trial[1]-offset)/xscale),
-                                color=c, alpha=0.2, label="_"*i+"%s -%s"%(stim,trial_type))
-                
-    ymax = r.max()
-    ymin = r.min()
-
-    return ax, ymax, ymin
-        
-def plot_FOV(
-        cells_idxs,
-        rec, 
-        save_path="FOV.png", 
-        k=10, 
-        img="meanImg"):
-
-    '''
-    Plot mean image of the FOV with masks of the passed cells.
-    If cells_idxs is list of lists, each sublist will be considered as a population.
-
-    - cells: list 
-        list or list of lists of Cell2P objects.
-    - rec: Rec2P
-        Rec2P object from which the cells have been extracted.
-    - k: int
-        value to scale the image luminanca
-
-    '''
-
-    if not isinstance(cells_idxs, list):
-
-        cells_idxs = [cells_idxs]
-
-    mean_img = rec.ops.item()[img]
-
-    img_rgb = ((np.stack([mean_img,mean_img,mean_img],axis=2)-np.min(mean_img))/np.max((mean_img-np.min(mean_img))))*k
-
-    for i,pop in enumerate(cells_idxs):
-
-        c = POPS_C[i]
-
-        for idx in pop:
-
-            # extract and color ROIs pixels
-           
-
-            ypix = rec.stat[idx]['ypix']
-
-            xpix = rec.stat[idx]['xpix']
-
-            for x,y in zip(xpix,ypix):
-
-                img_rgb[(y),(x)] = colors.to_rgb(c)
-
-
-    plt.figure(figsize=(10,7))
-    plt.imshow(img_rgb, aspect='auto')
-    plt.axis('off')
-    plt.savefig(save_path, bbox_inches="tight")
-    
-def plot_averages_heatmap(
-    cells,
-    sync: Sync,
-    stims: list = None,
-    trials: list = None,
-    type="dff",
-    full=None,
-    vmin=None,
-    vmax=None,
-    normalize=False,
-    save=False,
-    name="",
-    cb_label="",
-    stim_bar=True,
-    ax=None
-):
-
-    """
-    Plot heatmap for all the cells.
-
-    - cells: list
-        list of Cell2P objects
-    - sync: Sync
-        Sync object for plotting stimjulation windows
-    - stims: list
-        list of stimuli names to plot
-    - trials: list
-        list of trials names to plot
-    - type: str
-        can be "dff" or "zspks"
-    - full: str
-        can be Fraw,dff,spks or zspks. if specified, stims,trials and type
-        argoument will be ignored
-    """
-
-    save_path = "\\population_responses_"
-
-    if os.path.isdir(save_path):
-
-        shutil.rmtree(save_path)
-
-    os.mkdir(save_path)
-
-    resp_all = []
-
-    if stims == None:
-
-        stims = sync.stims_names
-
-    if trials == None:
-
-        trials = sync.trials_names.values()
-
-    # convert to list if single elements
-    if not isinstance(stims, list): stims = [stims]
-
-    if not isinstance(trials, list): trials = [trials]
-
-
-    for cell in cells:
-
-        resp = np.array([])
-
-        # if full is set to either dff, spks or zspks, plot full traces
-
-        if full == None:
-
-            # concatenate the mean responses
-
-            for stim in stims:
-
-                for trial_name in trials:
-
-                    r = cell.analyzed_trials[stim][trial_name]["average_" + type]
-                    resp = np.concatenate((resp, r))
-
-        else:
-
-            resp = eval("cell."+type)
-
-
-        if normalize == "norm":
-
-            resp = (resp - resp.min()) / (resp.max() - resp.min())
-
-        elif normalize == "z":
-
-            resp = _z_norm_(resp, True)
-
-
-        resp_all.append(resp)
-
-        # check for lenght consistency
-        resp_all = check_len_consistency(resp_all)
-
-        # stim frames
-        stim_frames = []
-
-        if full == None:
-
-            offset = 0
-
-            for stim in stims:
-
-                for trial_name in trials:
-
-                    s = cell.analyzed_trials[stim][trial_name]["window"][0] + offset
-                    e = cell.analyzed_trials[stim][trial_name]["window"][1] + offset
-
-                    stim_frames.extend([s, e])
-
-                    offset += len(cell.analyzed_trials[stim][trial_name]["average_dff"])
-
-        else: 
-
-            for frame in sync.sync_frames:
-
-                stim_frames.append(frame)
-
-    # convert to array
-    resp_all = np.array(resp_all)
-
-    # sort matrix
-    resp_all = resp_all[np.flip(np.trapz(resp_all,axis=1).argsort())]
-    
-    if stim_bar:
-
-        # prepare stimuli bar
-        if vmin == None:
-
-            black = resp_all.min()
-
-        else:
-
-            black = vmin*100
-
-        if vmax == None:
-
-            white = resp_all.max()
-
-        else:
-
-            white = vmax*100
-
-        s = np.ones((5,len(resp_all[0])))*white
-
-        for i in range(0, len(stim_frames), 2):
-            
-            s[:, stim_frames[i] : stim_frames[i + 1]] = black
-        
-        for row in s:
-
-            resp_all = np.insert(resp_all, 0, row, axis=0) 
-
-    # plot
-
-    if ax == None:
-
-        fig = plt.figure(figsize=(9, 6))
-        draw_heatmap(resp_all, cb_label=cb_label,)
-
-        [plt.axvline(x, color="k") for x in stim_frames]
-
-        if save:
-
-            plt.savefig("%s\\%s.png" % (save_path, name), bbox_inches="tight")
-            plt.close(fig)
-
-    else:
-
-        draw_heatmap(resp_all, vmin, vmax,cb_label=cb_label, ax=ax)
-
-        [ax.axvline(x, color="k") for x in stim_frames]
-
-        return ax
-
-def plot_clusters(
-    data,
-    labels,
-    markers=None,
-    algo='',
-    l1loc='upper right',
-    l2loc='upper left',
-    save=None
-
-):
-    
-    """
-    Plot scatterplot of data. 
-    Each datapoint will be color coded according to label array, and the marker will be
-    assign accoding to the marker_criteria.
-
-    - data: Array-like
-        datapoints to be plotted. Only first 2 dimensions will be plotted
-    - labels: Array-like
-        labels array specifying the clusters
-    - markers: Array-like
-        markers array specifying same values for datapoints you want to draw using the
-        same marker.
-    - algo: str
-        name of the embedding algorithm
-    """
-
-    clist = np.array(list(plt.colormaps['tab20'].colors))
-    allmarkers = list(Line2D.markers.items())[2:] 
-    # random.shuffle(allmarkers)
-    # random.shuffle(clist)
-
-    if markers==None:
-
-        markers= np.zeros(len(data),int).tolist()
-
-    Xax = data[:, 0]
-    Yax = data[:, 1]
-
-    fig = plt.figure(figsize=(7, 5))
-    ax = fig.add_subplot(111)
-
-    fig.patch.set_facecolor("white")
-
-    scatters= []
-    for m in np.unique(markers):
-
-        marker = allmarkers[m][0]
-        ix = np.where(markers == m)[0]
-
-        s = ax.scatter(
-            Xax[ix], Yax[ix], 
-            edgecolors=clist[labels[ix]],
-            facecolors=clist[labels[ix]],
-            s=50, 
-            marker=marker,
-            alpha=0.2,
-        )
-
-        scatters.append(s)
-
-    p = []
-    l = []
-    for i,c in enumerate(clist[np.unique(labels)]):
-
-        p.append(patches.Rectangle((0,0),1,1,fc=c))
-        l.append("POP %d"%i)
-
-    legend1 = ax.legend(p,
-                        l,
-                        loc=l1loc,
-                        bbox_to_anchor=(1.04, 1))
-    ax.add_artist(legend1)
-    
-    if not markers==None:
-
-        legend2 = ax.legend((s for s in scatters),
-                            ('Group %d'%i for i in range(len(scatters))),
-                            loc=l2loc)
-        ax.add_artist(legend2)
-
-    ax.set_xlabel("%s 1"%algo, fontsize=9)
-    ax.set_ylabel("%s 2"%algo, fontsize=9)
-
-    ax.set_title("%d ROIs"%(len(Xax)))
-
-<<<<<<< HEAD
-def plot_sparse_noise(
-        cells,
-        texture_dim:tuple,
-        pre_trial:int,
-        freq=4,
-        sr = 15.5,
-        save_path=''
-):
-    
-    """
-    Plot sparse noise responses for each cell, overlying ON and OFF responses
-    for each grid location.
-
-    - cells: list of Cell2P
-        cells to be plotted
-    - texture_dim: tuple
-        tuple specifying the dimension of the texture matrix used for sparse noise stim
-    - pre_trials: int
-        number of frames before the trial onset included when extracting each trial response
-    - freq: int
-        frequency of the sparse noise stim
-    - sr: int
-        sample rate of the recording
-    - save_path: str
-        path ehre to save the plot
-
-    """
-
-    for cell in cells:
-
-        fig, axs = plt.subplots(texture_dim[0],texture_dim[1],sharex=False,sharey=False)
-
-        if 'sparse_noise' not in cell.analyzed_trials:
-
-            warnings.warn("No Sparse Noise stim found for cell %s !"%cell.id, RuntimeWarning)
-            continue
-        
-        ymax = 0
-        ymin = 0
-        for trial in cell.analyzed_trials['sparse_noise']:
-
-            row = int(trial.split(sep='_')[0])
-            col = int(trial.split(sep='_')[1])
-            type = trial.split(sep='_')[2]
-
-            r = cell.analyzed_trials['sparse_noise'][trial]['average_dff']
-            std = cell.analyzed_trials['sparse_noise'][trial]['std_dff']
-            x = np.arange(len(r))
-
-            if type=='white':
-                c = 'r'
-            elif type=='black':
-                c = 'k'
-
-            
-            axs[row,col].plot(r,linewidth=0.7,alpha=0.7,c=c)
-            axs[row,col].fill_between(x,r+std,r-std,alpha=0.1,color=c)
-            axs[row,col].axvspan(pre_trial,(pre_trial+int(sr/freq)),alpha=0.1,color='y')
-
-            if (row+col)==0:
-                axs[row,col].tick_params(top=True, labeltop=True, bottom=False, labelbottom=False)
-
-            else:
-                axs[row,col].set_xticks([])
-                axs[row,col].set_yticks([])
-
-            if (r+std).max()>ymax: ymax = (r+std).max()
-            if (r-std).min()<ymin: ymin = (r-std).min()
-
-
-        plt.setp(axs, ylim=(ymin+(ymin/5),ymax+(ymax/5)))
-        plt.subplots_adjust(wspace=0.04)
-        plt.subplots_adjust(hspace=0.04)
-    
-        plt.savefig(r'%s/%s.png'%(save_path,cell.id))
-        plt.close(fig)
-
-    
-=======
-    if save!=None:
-
-        plt.savefig(save, bbox_inches='tight', bbox_extra_artists=(legend1,))
-
->>>>>>> b146acc0
-def plot_histogram(
-    values:dict, 
-    control_values=None,
-    save_name="hist.png"):
-
-    """
-    Plot distribution of the data contained in values array.
-    If values is a matrix, histograms will be computed on the axis 1 (coulumns).
-
-    - values: dict
-        dict containing stim:[rmis] items that will be used for plotting the histograms.
-    - control values: dict
-        dict containing stim:[rmis] items that will be used for plotting the control histograms.
-
-    """
-
-    fig, axs = plt.subplots(figsize=(15,5),ncols=len(values))
-
-    if not isinstance(axs, np.ndarray):
-
-        axs = np.array([axs])
-
-    for i, stim in enumerate(values):
-
-        q25, q75 = np.percentile(values[stim], [25, 75])
-        bin_width = 2 * (q75 - q25) * len(values[stim]) ** (-1/3)
-        bins = round((max(values[stim]) - min(values[stim])) / bin_width)
-
-        axs[i].set_title(stim, fontsize=12)
-
-        if control_values != None:
-
-            q25, q75 = np.percentile(control_values[stim], [25, 75])
-            bin_width = 2 * (q75 - q25) * len(control_values[stim]) ** (-1/3)
-            bins = round((max(control_values[stim]) - min(control_values[stim])) / bin_width)
-
-            axs[i].hist(control_values[stim],bins=bins,alpha=0.5,edgecolor='black',color='k')
-
-        y, x , _ = axs[i].hist(values[stim],bins=bins,alpha=0.3,edgecolor='black',color='g')          
-
-        max_y = np.max(y)
-        mean_y = np.median(y)
-        max_y_i = np.argmax(y)
-        mean_y_i = (np.abs(y - mean_y)).argmin()
-        max_x = (x[max_y_i]+x[(max_y_i+1)])/2
-        mean_x =(x[mean_y_i]+x[(mean_y_i+1)])/2
-
-        # axs[i].axvline(mean_x,0,(max_y+10),c='r',linewidth=1.7)
-        axs[i].axvline(0,0,(max_y+10),c='b',linewidth=1.7)
-        axs[i].set_xlim(-0.5,0.5)
-        axs[i].set_xlabel('RMI')
-
-    plt.savefig(save_name, bbox_inches='tight')
-    plt.close(fig)
-
-def draw_heatmap(
-                 matrix, 
-                 vmin, 
-                 vmax,
-                 cb_label="", 
-                 ax=None):
-
-    """
-    Base function for drawing an hetmap from input matrix.
-    """
-
-    m = np.array(matrix)
-
-    map = sns.color_palette("icefire", as_cmap=True)
-
-    if cb_label != "":
-        cbar = True
-    else:
-        cbar = False
-
-    return sns.heatmap(
-        m,
-        vmin,vmax,
-        xticklabels=False,
-        yticklabels=False,
-        ax = ax,
-        cbar=cbar,
-        cmap = map,
-        cbar_kws=dict(
-            use_gridspec=False, location="bottom", pad=0.05, label=cb_label, aspect=40
-        ),
-    )
-
-def draw_chirp_stim(
-                ax,
-                pad_l = 40,
-                stim_len = None,
-                fr = 15.5):
-
-    pad_left = np.ones(pad_l)*0.5
-    chunk_OFF = np.zeros(int(3*fr))
-    chunk_ON = np.ones(int(3*fr))
-    BG = np.ones(int(2*fr))*0.5
-    t_fm = np.linspace(0,20,int(10*fr))
-    FM = (chirp(t_fm,0.2,20,1)+1)/2
-    t_am = np.linspace(0,100,int(10*fr))
-    a_am = np.linspace(0.01,0.5,int(10*fr))
-    AM = (np.sin(t_am)*a_am)+0.5
-    
-    stim_conc = np.concatenate([pad_left,chunk_OFF,chunk_ON,chunk_OFF,chunk_ON*0.5,
-                                FM,BG,AM,BG,chunk_OFF,chunk_ON,chunk_OFF,chunk_ON,chunk_OFF])
-    
-    pad_right = np.ones((stim_len-len(stim_conc)))*0.5
-    stim_conc = np.concatenate([stim_conc, pad_right])
-
-    ax.plot(stim_conc,c='k')
-    green_x = len(stim_conc)-len(pad_right)-int(10.5*fr)
-    blue_x = len(stim_conc)-len(pad_right)-int(4.5*fr)
-    ax.axvline(green_x, 0, 1, linewidth=13, color='g',alpha=0.3)
-    ax.axvline(blue_x, 0, 1, linewidth=13, color='b',alpha=0.3)
-    
-    ax.set_xticks(ax.get_xticks()[1:-1], (ax.get_xticks()[1:-1]/fr).astype(int))
-    ax.set_ylabel("brightness")
-
-    return ax
-
-def draw_full_field_stim(
-        ax,
-        pad_l = 40,
-        stim_len = None,
-        fr = 15.5):
-
-    pad_left = np.zeros(pad_l)
-    chunk_1 = np.ones(int(5*fr))
-
-    stim_conc = np.concatenate([pad_left,chunk_1])
-
-    pad_right = np.zeros((stim_len-len(stim_conc)))
-
-    stim_conc = np.concatenate([stim_conc, pad_right])  
-
-    stim_start = len(stim_conc)-len(pad_right)-int(5*fr)
-    stim_end = len(stim_conc)-len(pad_right)
-
-    ax.plot(stim_conc,c='k')
-    ax.axvspan(stim_start, stim_end, color='y', alpha=0.3)
-    ax.set_ylabel("brightness")
-
-
-
-    return ax
-
-def _z_norm_(s, include_zeros=False):
-
-    """
-    Compute z-score normalization on signal s
-    """
-
-    if not isinstance(s, np.ndarray):
-
-        s = np.array(s)
-
-    if include_zeros:
-
-        s_mean = np.mean(s)
-        s_std = np.std(s)
-
-        return (s - s_mean) / s_std
-
-    elif s[s != 0].shape[0] > 1:
-
-        s_mean = np.mean(s[s != 0])
-        s_std = np.std(s[s != 0])
-
-        return (s - s_mean) / s_std
-
-    return np.zeros(s.shape)
+import os
+import shutil
+import numpy as np
+import seaborn as sns
+from matplotlib import pyplot as plt
+from matplotlib.lines import Line2D
+from matplotlib import colors
+from matplotlib import cm,patches
+from scipy.stats import sem
+from scipy.integrate import trapz
+from scipy.special import sinc
+from scipy.signal import chirp
+import warnings
+from math import ceil
+from tqdm import tqdm
+
+from Py2P.core import *
+from Py2P.sync import Sync
+
+
+TRIALS_C = {
+   0: "#169b4e",
+   1: "#1b46a2",
+   2: "#b03028",
+   3: "#b194e4",
+   4: "#82d5d2",
+  }  # [IPSI, CONTRA, BOTH, ...]
+
+POPS_C = list(colors.TABLEAU_COLORS.keys())
+
+
+def plot_multipleStim(
+    cells: list,
+    sync: Sync,
+    average=True,
+    stims=None,
+    trials=None,
+    type="dff",
+    func_=None,
+    full = "dff",
+    plot_stim =True,
+    order_stims=True,
+    group_trials=True,
+    share_x=True,
+    share_y=True,
+    legend=False,
+    save=False,
+    save_path="",
+    save_suffix="",
+):
+
+    """
+    Plot the responses for thwe specified cells. If average is True, plot the population average.
+    If not, plot each cell independently. You can also specify the stimuli and the trial types you
+    want to plot.
+
+    - cells: list
+        list of Cell2P objects
+    - sync: Sync
+        Sync object associated to the cells
+    - average: bool
+        wether to compute the population average or not
+    - stims_names:
+        stimulation conditions for which to plot the average
+    - trials_names:
+        trials to plot
+    - type: str
+        can be "dff" or "zspks"
+    - full : str
+        can be "dff" or "zspks", Fraw or Fneu. If None, full trace will not be plotted
+    - order_stims: bool
+        wether to plot order the stimuli subplots or not. the ordering is based on the name.
+    - func_: tuple
+        function that will be applied to each signal. first argoument of the function is 
+        is assumed to be the signal. Should be in the form:
+        (func,**kwards) where kwards should not contain first argoument (signal)
+    """
+
+    # fix the arguments
+
+    if not isinstance(save_path, list):
+
+        save_path = [save_path]
+
+    if stims == None:
+
+        stims = sync.stims_names
+
+    if order_stims:
+
+        stims = sorted(stims)
+
+    ## convert to list if single elements
+    elif not isinstance(stims, list): 
+        
+        stims = [stims]
+
+    if trials == None:
+
+        trials = list(sync.trials_names.values())
+
+    elif isinstance(trials, str):
+
+        trials = [trials]
+
+
+    n_stims = len(stims)
+    n_trials = len(trials)
+
+    ## decide wheter to plot all the cells or the average
+    if average:
+
+        cells = [cells]
+
+    ## if full is specidied, and average==False, add a row to the figure
+    add_row = 0
+
+    if full != None:
+
+        add_row +=1
+
+    if plot_stim:
+
+        add_row +=1
+
+    # main loop
+    for c in cells:
+
+        if group_trials:
+
+            fig, axs = plt.subplots(
+                figsize=(9*n_stims, 3*(2+add_row)),nrows=(1+add_row),
+                  ncols=n_stims, sharex=share_x, sharey=share_y
+            )
+
+        else:
+
+            fig, axs = plt.subplots(
+                figsize=(9*n_stims, 6*n_trials+add_row), nrows=(n_trials+add_row),
+                 ncols=n_stims, sharex=share_x, sharey=share_y
+            )
+
+        if average:
+
+            fig.suptitle("Population Average - %d ROIs"%len(c))
+
+        else:
+            
+            fig.suptitle("ROI #%s   QI:%.2f"%(c.idx,c.qi))
+
+
+        if not isinstance(axs, np.ndarray):
+
+            axs = np.array([axs])
+
+        y_max = 0
+        y_min = 0
+
+        for j,stim in enumerate(stims):
+
+            y_max = 0
+            y_min = 0
+
+            if group_trials:
+
+                ## make sure to use only trials which exist for a specific stim
+                trials_ = set(trials).intersection(set(sync.sync_ds[stim]))
+
+                if full:
+
+                    axs_ = axs[0]
+
+                elif plot_stim:
+
+                    axs_= axs[1]
+
+                else:
+
+                    axs_ = axs
+
+                if len(stims)>1:
+
+                    axs_ = axs_[j]
+                                 
+                _, ymax, ymin = draw_singleStim(axs_, c, sync, stim, trials_, type, func_=func_, legend=legend)
+
+                if ymax > y_max: y_max = ymax
+
+                if ymin < y_min: y_min = ymin
+
+                if j>0: axs_[j].set_ylabel("")
+
+                if full:
+
+                    axs_.set_xlabel("")
+
+            else:
+                
+                axs_T = axs.T
+
+                if len(stims)>1:
+
+                    axs_T = axs_T[j]
+
+                for i,trial in enumerate(trials):
+
+                    if plot_stim:
+
+                        i +=1
+
+                    ## make sure to use only trials which exist for a specific stim
+                    if trial in sync.sync_ds[stim]:
+
+                        _, ymax, ymin = draw_singleStim(axs_T[i], c, sync, stim, trial, type, func_=func_, legend=legend)
+
+                        # if j>0: axs_T[i].set_ylabel("")
+
+                        # if i!=(axs.shape[0]-1) : axs_T[i].set_xlabel("")
+
+                        if ymax > y_max: y_max = ymax
+
+                        if ymin < y_min: y_min = ymin
+
+                        if i>0: axs_T[i].set_title("")
+
+                    else:
+                        
+                        axs_T[i].axis("off")
+                        axs_T[i].set_title("")
+
+                        if i>0: axs_T[i].set_title("")
+
+            if full != None:
+                
+                if axs.ndim==1:
+
+                    ax_full = axs[-1]
+
+                else:
+
+                    ax_full = axs[-1,j]
+
+                _, ymax, ymin = draw_full(ax_full, c, sync, type=full, stim=stim)
+
+
+                ax_full.set_title("")
+
+            if plot_stim:
+
+                axs_T = axs.T
+
+                if len(stims)>1:
+
+                    axs_T = axs_T[j]
+
+                try:
+                    func = globals()['draw_%s_stim'%stim]
+                    ## retrive parameters 
+                    cell = c
+                    if isinstance(c, list):
+                        cell = c[0]
+
+                    fr = cell.params["fr"]
+                    pad_l = cell.params["baseline_frames"]
+
+                    stim_len = 0
+                    for ax in axs_T[1:]:
+
+                        if ax.lines:
+
+                            stim_len = ax.lines[0].get_xdata().size
+                            break                
+
+                    func(axs_T[0], pad_l=pad_l, stim_len=int(stim_len), fr=fr)
+                
+                    axs_T[0].set_title(stim, fontsize=10)
+                    axs_T[1].set_title("")   
+                except:
+                    warnings.warn("Couldn't find a plotting function for stim '%s'"%stim, RuntimeWarning)                                            
+
+            ## set limits
+            # s = 0          
+            # e = axs.T[j].size
+
+            # if plot_stim: e = n_stims
+
+            # if full: 
+            e = -1
+
+            if plot_stim: s = 1
+            else: s = 0
+            
+            if isinstance(axs.T[j], np.ndarray):
+                axs_ = axs.T[j]
+            else:
+                axs_ = axs.T
+
+            for ax in axs_.flatten()[s:e]:
+
+                ax.set_ylim(y_min, y_max)
+
+        if share_y:
+            plt.subplots_adjust(wspace=0.01)
+
+        if share_x:
+            plt.subplots_adjust( hspace=0.01)
+            
+
+        if save:
+
+            if average:
+
+                for path in save_path:
+
+                    plt.savefig("%s\\pop_average_%s%s.png" %(path,type,save_suffix), 
+                                bbox_inches="tight")
+
+            else:
+
+                for path in save_path:
+                
+                    plt.savefig("%s\\ROI_#%s_%s%s.png" %(path,c.idx,type,save_suffix),
+                                bbox_inches="tight")
+
+            plt.close(fig)
+
+def draw_singleStim(
+    ax,
+    cells: list,
+    sync: Sync,
+    stim: str,
+    trials: None,
+    type="dff",
+    stim_window = True,
+    legend = False,
+    func_ = None
+):
+
+    """
+    Plot average response calculated across all the specified cells .
+
+    - cells: 
+        cell to plot. if a list of Cell2P object is passed, plot the mean. 
+    - sync: Sync
+        Sync object associated to the cells
+    - stim:
+        stimulation condition for which to plot the average
+    - trials:
+        trials to plot, can be str or list of str. If None, use all the possible trials 
+    - type: str
+        can be "dff", "spks", "zspks" 
+    - func: dict
+        function that will be applied to each signal. first argoument of the function is 
+        is assumed to be the signal. Should be in the form:
+        (func,**kwards) where kwards should not contain first argoument (signal)
+    """
+
+    # invert trials dict
+    inverted_trials_dict = {v:k for k,v in sync.trials_names.items()}
+
+    if trials == None:
+
+        trials = list(sync.sync_ds[stim].keys())[:-1]
+
+    elif isinstance(trials, str):
+
+        trials = [trials]
+
+    if isinstance(cells, list):
+
+        resp_dict = {}
+
+        for trial in trials:
+
+            if trial in sync.sync_ds[stim]:
+
+                resp_dict |= {trial:{}}
+
+                cells_avgs = []
+
+                for cell in cells:
+
+                    cells_avgs.append(cell.analyzed_trials[stim][trial]["average_" + type])
+
+                # check for lenght consistency
+                cells_avgs = check_len_consistency(cells_avgs)
+
+                resp_dict[trial] |= {"mean":np.mean(cells_avgs,axis=0), "sem":np.std(cells_avgs,axis=0)/np.sqrt(len(cells_avgs))}
+    else:
+
+        cell = cells
+
+    ymax = 0
+    ymin = 0
+
+    # draw the averages
+    title = stim+" -"
+    for trial in trials:
+
+        # if trial in sync.sync_ds[stim]:
+
+        if isinstance(cells, list):
+
+            r = resp_dict[trial]["mean"]
+            error = resp_dict[trial]["sem"]
+
+        else: 
+
+            r = cells.analyzed_trials[stim][trial]["average_" + type]
+            error = cells.analyzed_trials[stim][trial]["std_" + type]
+
+        if func_!=None:
+
+            r = func_[0](r,func_[1])
+
+        if (r + error).max() > ymax:
+
+            ymax = (r + error).max()
+
+        if (r - error).min() < ymin:
+
+            ymin = (r - error).min() 
+
+        x = np.arange(len(r)) / cell.params["fr"]
+
+        on_frame = (
+            cell.analyzed_trials[stim][trial]["window"][0] / cell.params["fr"]
+        )
+        off_frame = (
+            cell.analyzed_trials[stim][trial]["window"][1] / cell.params["fr"]
+        )
+
+        ax.plot(x, r, c=TRIALS_C[inverted_trials_dict[trial]], linewidth=1, alpha=0.8, label=trial)
+
+        ax.fill_between(
+            x, r + error, r - error, color=TRIALS_C[inverted_trials_dict[trial]], alpha=0.1
+        )
+
+        if stim_window:
+
+            ax.axvspan(on_frame, off_frame, color="k", alpha=0.1)
+            # only draw stim window for first trial
+            stim_window = False
+
+        ax.set_xticks(
+            [0, int(on_frame), int(off_frame), int(len(r) / cell.params["fr"])]
+        )
+
+        title += " %s"%trial
+
+        if type == "dff":
+
+            ax.set_ylabel("\u0394F/F")
+        
+        if type == "spks":
+            
+            ax.set_ylabel("OASIS spikes")
+
+        if type == "zspks":
+            
+            ax.set_ylabel("OASIS spikes (z-score)")
+
+        ax.set_xlabel("time (s)")
+
+        if legend or len(trials)>1:
+
+            ax.legend()
+            ax.set_title(stim)
+
+        else:
+
+            ax.set_title(title)
+
+    return ax, ymax, ymin
+
+def draw_full(
+    ax,
+    cells,
+    sync: Sync,
+    type="dff",
+    stim=None,
+    x_scale='sec'):
+
+    """
+    Plot full length traces for all cells. If stim is specified, plot full trace
+    for that stim. If cells is a list of Cell2P object, plot the average.
+
+    """
+
+    # invert trials dict
+    inverted_trials_dict = {v:k for k,v in sync.trials_names.items()}
+
+    if isinstance(cells, list):
+
+        avg = []
+
+        for cell in cells:
+
+            avg.append(eval("cell."+type))
+
+        r = np.mean(avg, axis=0)
+
+    else:
+
+        r = eval("cells."+type)
+        cell = cells
+
+
+    if stim != None:
+
+        r = r[sync.sync_ds[stim]["stim_window"][0]:
+              (sync.sync_ds[stim]["stim_window"][1]+
+              cell.params["baseline_frames"])]
+
+        stims = [stim]
+        offset = sync.sync_ds[stim]["stim_window"][0]
+        
+    else:
+
+        stims = sync.sync_ds
+        offset = 0
+
+    
+    if x_scale=='sec':
+
+        ax.set_xlabel("time (s)")
+        xscale = cell.params["fr"]
+
+    elif x_scale=='frames':
+
+        ax.set_xlabel("frames")
+        xscale = 1
+
+    x = np.arange(len(r))/xscale
+
+
+    ax.set_title(type)
+
+    ax.plot(x, r, c='k',linewidth=0.4)
+
+    ax.set_xlabel("time (s)")
+
+    if type == "Fraw" or type == "Fneu":
+
+        ax.set_ylabel("raw fluoresence")
+
+    else:
+
+        ax.set_ylabel("\u0394F/F")
+
+    for stim in stims:
+
+        for trial_type in list(sync.sync_ds[stim].keys())[:-1]:
+
+            c = TRIALS_C[inverted_trials_dict[trial_type]]
+
+            for i,trial in enumerate(sync.sync_ds[stim][trial_type]["trials"]):
+
+                ax.axvspan(int((trial[0]-offset)/xscale), int((trial[1]-offset)/xscale),
+                                color=c, alpha=0.2, label="_"*i+"%s -%s"%(stim,trial_type))
+                
+    ymax = r.max()
+    ymin = r.min()
+
+    return ax, ymax, ymin
+        
+def plot_FOV(
+        cells_idxs,
+        rec, 
+        save_path="FOV.png", 
+        k=10, 
+        img="meanImg"):
+
+    '''
+    Plot mean image of the FOV with masks of the passed cells.
+    If cells_idxs is list of lists, each sublist will be considered as a population.
+
+    - cells: list 
+        list or list of lists of Cell2P objects.
+    - rec: Rec2P
+        Rec2P object from which the cells have been extracted.
+    - k: int
+        value to scale the image luminanca
+
+    '''
+
+    if not isinstance(cells_idxs, list):
+
+        cells_idxs = [cells_idxs]
+
+    mean_img = rec.ops.item()[img]
+
+    img_rgb = ((np.stack([mean_img,mean_img,mean_img],axis=2)-np.min(mean_img))/np.max((mean_img-np.min(mean_img))))*k
+
+    for i,pop in enumerate(cells_idxs):
+
+        c = POPS_C[i]
+
+        for idx in pop:
+
+            # extract and color ROIs pixels
+           
+
+            ypix = rec.stat[idx]['ypix']
+
+            xpix = rec.stat[idx]['xpix']
+
+            for x,y in zip(xpix,ypix):
+
+                img_rgb[(y),(x)] = colors.to_rgb(c)
+
+
+    plt.figure(figsize=(10,7))
+    plt.imshow(img_rgb, aspect='auto')
+    plt.axis('off')
+    plt.savefig(save_path, bbox_inches="tight")
+    
+def plot_averages_heatmap(
+    cells,
+    sync: Sync,
+    stims: list = None,
+    trials: list = None,
+    type="dff",
+    full=None,
+    vmin=None,
+    vmax=None,
+    normalize=False,
+    save=False,
+    name="",
+    cb_label="",
+    stim_bar=True,
+    ax=None
+):
+
+    """
+    Plot heatmap for all the cells.
+
+    - cells: list
+        list of Cell2P objects
+    - sync: Sync
+        Sync object for plotting stimjulation windows
+    - stims: list
+        list of stimuli names to plot
+    - trials: list
+        list of trials names to plot
+    - type: str
+        can be "dff" or "zspks"
+    - full: str
+        can be Fraw,dff,spks or zspks. if specified, stims,trials and type
+        argoument will be ignored
+    """
+
+    save_path = "\\population_responses_"
+
+    if os.path.isdir(save_path):
+
+        shutil.rmtree(save_path)
+
+    os.mkdir(save_path)
+
+    resp_all = []
+
+    if stims == None:
+
+        stims = sync.stims_names
+
+    if trials == None:
+
+        trials = sync.trials_names.values()
+
+    # convert to list if single elements
+    if not isinstance(stims, list): stims = [stims]
+
+    if not isinstance(trials, list): trials = [trials]
+
+
+    for cell in cells:
+
+        resp = np.array([])
+
+        # if full is set to either dff, spks or zspks, plot full traces
+
+        if full == None:
+
+            # concatenate the mean responses
+
+            for stim in stims:
+
+                for trial_name in trials:
+
+                    r = cell.analyzed_trials[stim][trial_name]["average_" + type]
+                    resp = np.concatenate((resp, r))
+
+        else:
+
+            resp = eval("cell."+type)
+
+
+        if normalize == "norm":
+
+            resp = (resp - resp.min()) / (resp.max() - resp.min())
+
+        elif normalize == "z":
+
+            resp = _z_norm_(resp, True)
+
+
+        resp_all.append(resp)
+
+        # check for lenght consistency
+        resp_all = check_len_consistency(resp_all)
+
+        # stim frames
+        stim_frames = []
+
+        if full == None:
+
+            offset = 0
+
+            for stim in stims:
+
+                for trial_name in trials:
+
+                    s = cell.analyzed_trials[stim][trial_name]["window"][0] + offset
+                    e = cell.analyzed_trials[stim][trial_name]["window"][1] + offset
+
+                    stim_frames.extend([s, e])
+
+                    offset += len(cell.analyzed_trials[stim][trial_name]["average_dff"])
+
+        else: 
+
+            for frame in sync.sync_frames:
+
+                stim_frames.append(frame)
+
+    # convert to array
+    resp_all = np.array(resp_all)
+
+    # sort matrix
+    resp_all = resp_all[np.flip(np.trapz(resp_all,axis=1).argsort())]
+    
+    if stim_bar:
+
+        # prepare stimuli bar
+        if vmin == None:
+
+            black = resp_all.min()
+
+        else:
+
+            black = vmin*100
+
+        if vmax == None:
+
+            white = resp_all.max()
+
+        else:
+
+            white = vmax*100
+
+        s = np.ones((5,len(resp_all[0])))*white
+
+        for i in range(0, len(stim_frames), 2):
+            
+            s[:, stim_frames[i] : stim_frames[i + 1]] = black
+        
+        for row in s:
+
+            resp_all = np.insert(resp_all, 0, row, axis=0) 
+
+    # plot
+
+    if ax == None:
+
+        fig = plt.figure(figsize=(9, 6))
+        draw_heatmap(resp_all, cb_label=cb_label,)
+
+        [plt.axvline(x, color="k") for x in stim_frames]
+
+        if save:
+
+            plt.savefig("%s\\%s.png" % (save_path, name), bbox_inches="tight")
+            plt.close(fig)
+
+    else:
+
+        draw_heatmap(resp_all, vmin, vmax,cb_label=cb_label, ax=ax)
+
+        [ax.axvline(x, color="k") for x in stim_frames]
+
+        return ax
+
+def plot_clusters(
+    data,
+    labels,
+    markers=None,
+    algo='',
+    l1loc='upper right',
+    l2loc='upper left',
+    save=None
+
+):
+    
+    """
+    Plot scatterplot of data. 
+    Each datapoint will be color coded according to label array, and the marker will be
+    assign accoding to the marker_criteria.
+
+    - data: Array-like
+        datapoints to be plotted. Only first 2 dimensions will be plotted
+    - labels: Array-like
+        labels array specifying the clusters
+    - markers: Array-like
+        markers array specifying same values for datapoints you want to draw using the
+        same marker.
+    - algo: str
+        name of the embedding algorithm
+    """
+
+    clist = np.array(list(plt.colormaps['tab20'].colors))
+    allmarkers = list(Line2D.markers.items())[2:] 
+    # random.shuffle(allmarkers)
+    # random.shuffle(clist)
+
+    if markers==None:
+
+        markers= np.zeros(len(data),int).tolist()
+
+    Xax = data[:, 0]
+    Yax = data[:, 1]
+
+    fig = plt.figure(figsize=(7, 5))
+    ax = fig.add_subplot(111)
+
+    fig.patch.set_facecolor("white")
+
+    scatters= []
+    for m in np.unique(markers):
+
+        marker = allmarkers[m][0]
+        ix = np.where(markers == m)[0]
+
+        s = ax.scatter(
+            Xax[ix], Yax[ix], 
+            edgecolors=clist[labels[ix]],
+            facecolors=clist[labels[ix]],
+            s=50, 
+            marker=marker,
+            alpha=0.2,
+        )
+
+        scatters.append(s)
+
+    p = []
+    l = []
+    for i,c in enumerate(clist[np.unique(labels)]):
+
+        p.append(patches.Rectangle((0,0),1,1,fc=c))
+        l.append("POP %d"%i)
+
+    legend1 = ax.legend(p,
+                        l,
+                        loc=l1loc,
+                        bbox_to_anchor=(1.04, 1))
+    ax.add_artist(legend1)
+    
+    if not markers==None:
+
+        legend2 = ax.legend((s for s in scatters),
+                            ('Group %d'%i for i in range(len(scatters))),
+                            loc=l2loc)
+        ax.add_artist(legend2)
+
+    ax.set_xlabel("%s 1"%algo, fontsize=9)
+    ax.set_ylabel("%s 2"%algo, fontsize=9)
+
+    ax.set_title("%d ROIs"%(len(Xax)))
+
+    if save!=None:
+
+        plt.savefig(save, bbox_inches='tight', bbox_extra_artists=(legend1,))
+
+
+def plot_sparse_noise(
+        cells,
+        texture_dim:tuple,
+        pre_trial:int,
+        freq=4,
+        sr = 15.5,
+        save_path=''
+):
+    
+    """
+    Plot sparse noise responses for each cell, overlying ON and OFF responses
+    for each grid location.
+
+    - cells: list of Cell2P
+        cells to be plotted
+    - texture_dim: tuple
+        tuple specifying the dimension of the texture matrix used for sparse noise stim
+    - pre_trials: int
+        number of frames before the trial onset included when extracting each trial response
+    - freq: int
+        frequency of the sparse noise stim
+    - sr: int
+        sample rate of the recording
+    - save_path: str
+        path ehre to save the plot
+
+    """
+
+    for cell in cells:
+
+        fig, axs = plt.subplots(texture_dim[0],texture_dim[1],sharex=False,sharey=False)
+
+        if 'sparse_noise' not in cell.analyzed_trials:
+
+            warnings.warn("No Sparse Noise stim found for cell %s !"%cell.id, RuntimeWarning)
+            continue
+        
+        ymax = 0
+        ymin = 0
+        for trial in cell.analyzed_trials['sparse_noise']:
+
+            row = int(trial.split(sep='_')[0])
+            col = int(trial.split(sep='_')[1])
+            type = trial.split(sep='_')[2]
+
+            r = cell.analyzed_trials['sparse_noise'][trial]['average_dff']
+            std = cell.analyzed_trials['sparse_noise'][trial]['std_dff']
+            x = np.arange(len(r))
+
+            if type=='white':
+                c = 'r'
+            elif type=='black':
+                c = 'k'
+
+            
+            axs[row,col].plot(r,linewidth=0.7,alpha=0.7,c=c)
+            axs[row,col].fill_between(x,r+std,r-std,alpha=0.1,color=c)
+            axs[row,col].axvspan(pre_trial,(pre_trial+int(sr/freq)),alpha=0.1,color='y')
+
+            if (row+col)==0:
+                axs[row,col].tick_params(top=True, labeltop=True, bottom=False, labelbottom=False)
+
+            else:
+                axs[row,col].set_xticks([])
+                axs[row,col].set_yticks([])
+
+            if (r+std).max()>ymax: ymax = (r+std).max()
+            if (r-std).min()<ymin: ymin = (r-std).min()
+
+
+        plt.setp(axs, ylim=(ymin+(ymin/5),ymax+(ymax/5)))
+        plt.subplots_adjust(wspace=0.04)
+        plt.subplots_adjust(hspace=0.04)
+    
+        plt.savefig(r'%s/%s.png'%(save_path,cell.id))
+        plt.close(fig)
+
+    
+def plot_histogram(
+    values:dict, 
+    control_values=None,
+    save_name="hist.png"):
+
+    """
+    Plot distribution of the data contained in values array.
+    If values is a matrix, histograms will be computed on the axis 1 (coulumns).
+
+    - values: dict
+        dict containing stim:[rmis] items that will be used for plotting the histograms.
+    - control values: dict
+        dict containing stim:[rmis] items that will be used for plotting the control histograms.
+
+    """
+
+    fig, axs = plt.subplots(figsize=(15,5),ncols=len(values))
+
+    if not isinstance(axs, np.ndarray):
+
+        axs = np.array([axs])
+
+    for i, stim in enumerate(values):
+
+        q25, q75 = np.percentile(values[stim], [25, 75])
+        bin_width = 2 * (q75 - q25) * len(values[stim]) ** (-1/3)
+        bins = round((max(values[stim]) - min(values[stim])) / bin_width)
+
+        axs[i].set_title(stim, fontsize=12)
+
+        if control_values != None:
+
+            q25, q75 = np.percentile(control_values[stim], [25, 75])
+            bin_width = 2 * (q75 - q25) * len(control_values[stim]) ** (-1/3)
+            bins = round((max(control_values[stim]) - min(control_values[stim])) / bin_width)
+
+            axs[i].hist(control_values[stim],bins=bins,alpha=0.5,edgecolor='black',color='k')
+
+        y, x , _ = axs[i].hist(values[stim],bins=bins,alpha=0.3,edgecolor='black',color='g')          
+
+        max_y = np.max(y)
+        mean_y = np.median(y)
+        max_y_i = np.argmax(y)
+        mean_y_i = (np.abs(y - mean_y)).argmin()
+        max_x = (x[max_y_i]+x[(max_y_i+1)])/2
+        mean_x =(x[mean_y_i]+x[(mean_y_i+1)])/2
+
+        # axs[i].axvline(mean_x,0,(max_y+10),c='r',linewidth=1.7)
+        axs[i].axvline(0,0,(max_y+10),c='b',linewidth=1.7)
+        axs[i].set_xlim(-0.5,0.5)
+        axs[i].set_xlabel('RMI')
+
+    plt.savefig(save_name, bbox_inches='tight')
+    plt.close(fig)
+
+def draw_heatmap(
+                 matrix, 
+                 vmin, 
+                 vmax,
+                 cb_label="", 
+                 ax=None):
+
+    """
+    Base function for drawing an hetmap from input matrix.
+    """
+
+    m = np.array(matrix)
+
+    map = sns.color_palette("icefire", as_cmap=True)
+
+    if cb_label != "":
+        cbar = True
+    else:
+        cbar = False
+
+    return sns.heatmap(
+        m,
+        vmin,vmax,
+        xticklabels=False,
+        yticklabels=False,
+        ax = ax,
+        cbar=cbar,
+        cmap = map,
+        cbar_kws=dict(
+            use_gridspec=False, location="bottom", pad=0.05, label=cb_label, aspect=40
+        ),
+    )
+
+def draw_chirp_stim(
+                ax,
+                pad_l = 40,
+                stim_len = None,
+                fr = 15.5):
+
+    pad_left = np.ones(pad_l)*0.5
+    chunk_OFF = np.zeros(int(3*fr))
+    chunk_ON = np.ones(int(3*fr))
+    BG = np.ones(int(2*fr))*0.5
+    t_fm = np.linspace(0,20,int(10*fr))
+    FM = (chirp(t_fm,0.2,20,1)+1)/2
+    t_am = np.linspace(0,100,int(10*fr))
+    a_am = np.linspace(0.01,0.5,int(10*fr))
+    AM = (np.sin(t_am)*a_am)+0.5
+    
+    stim_conc = np.concatenate([pad_left,chunk_OFF,chunk_ON,chunk_OFF,chunk_ON*0.5,
+                                FM,BG,AM,BG,chunk_OFF,chunk_ON,chunk_OFF,chunk_ON,chunk_OFF])
+    
+    pad_right = np.ones((stim_len-len(stim_conc)))*0.5
+    stim_conc = np.concatenate([stim_conc, pad_right])
+
+    ax.plot(stim_conc,c='k')
+    green_x = len(stim_conc)-len(pad_right)-int(10.5*fr)
+    blue_x = len(stim_conc)-len(pad_right)-int(4.5*fr)
+    ax.axvline(green_x, 0, 1, linewidth=13, color='g',alpha=0.3)
+    ax.axvline(blue_x, 0, 1, linewidth=13, color='b',alpha=0.3)
+    
+    ax.set_xticks(ax.get_xticks()[1:-1], (ax.get_xticks()[1:-1]/fr).astype(int))
+    ax.set_ylabel("brightness")
+
+    return ax
+
+def draw_full_field_stim(
+        ax,
+        pad_l = 40,
+        stim_len = None,
+        fr = 15.5):
+
+    pad_left = np.zeros(pad_l)
+    chunk_1 = np.ones(int(5*fr))
+
+    stim_conc = np.concatenate([pad_left,chunk_1])
+
+    pad_right = np.zeros((stim_len-len(stim_conc)))
+
+    stim_conc = np.concatenate([stim_conc, pad_right])  
+
+    stim_start = len(stim_conc)-len(pad_right)-int(5*fr)
+    stim_end = len(stim_conc)-len(pad_right)
+
+    ax.plot(stim_conc,c='k')
+    ax.axvspan(stim_start, stim_end, color='y', alpha=0.3)
+    ax.set_ylabel("brightness")
+
+
+
+    return ax
+
+def _z_norm_(s, include_zeros=False):
+
+    """
+    Compute z-score normalization on signal s
+    """
+
+    if not isinstance(s, np.ndarray):
+
+        s = np.array(s)
+
+    if include_zeros:
+
+        s_mean = np.mean(s)
+        s_std = np.std(s)
+
+        return (s - s_mean) / s_std
+
+    elif s[s != 0].shape[0] > 1:
+
+        s_mean = np.mean(s[s != 0])
+        s_std = np.std(s[s != 0])
+
+        return (s - s_mean) / s_std
+
+    return np.zeros(s.shape)